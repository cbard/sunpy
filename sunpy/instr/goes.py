from __future__ import absolute_import
from __future__ import division

import os.path
import datetime
import csv
import copy
<<<<<<< HEAD
import urllib
import urllib2
=======
import socket
>>>>>>> ec2fa26f
from itertools import dropwhile

import numpy as np
import scipy.interpolate as interpolate

from sunpy.net import hek
from sunpy.time import parse_time
<<<<<<< HEAD
from sunpy.sun import sun
from sunpy import config
import sunpy.lightcurve
=======
from sunpy import config
from sunpy import lightcurve
from sunpy.util.net import check_download_file
>>>>>>> ec2fa26f

__all__ = ['get_goes_event_list', 'temp_em', 'goes_chianti_tem']

# Check required data files are present in user's default download dir
# Define location where GOES data files are stored.
<<<<<<< HEAD
GOES_REMOTE_PATH = "http://hesperia.gsfc.nasa.gov/ssw/gen/idl/synoptic/goes/"
=======
# Manually resolve the hostname
HOST = socket.gethostbyname_ex('hesperia.gsfc.nasa.gov')[-1][0]
GOES_REMOTE_PATH = "http://{0}/ssw/gen/idl/synoptic/goes/".format(HOST)
>>>>>>> ec2fa26f
# Define location where data files should be downloaded to.
DATA_PATH = config.get("downloads", "download_dir")
# Define variables for file names
FILE_TEMP_COR = "goes_chianti_temp_cor.csv"
FILE_TEMP_PHO = "goes_chianti_temp_pho.csv"
FILE_EM_COR = "goes_chianti_em_cor.csv"
FILE_EM_PHO = "goes_chianti_em_pho.csv"

<<<<<<< HEAD
def get_goes_event_list(trange, goes_class_filter=None):
=======
def get_goes_event_list(timerange, goes_class_filter=None):
>>>>>>> ec2fa26f
    """
    Retrieve list of flares detected by GOES within a given time range.

    Parameters
    ----------
    timerange: sunpy.time.TimeRange
        The time range to download the event list for.

    goes_class_filter: (optional) string
<<<<<<< HEAD
                       a string specifying a minimum GOES class for
                       inclusion in the list, e.g. 'M1', 'X2'.
=======
        A string specifying a minimum GOES class for inclusion in the list,
        e.g. 'M1', 'X2'.
>>>>>>> ec2fa26f

    """
    # use HEK module to search for GOES events
    client = hek.HEKClient()
    event_type = 'FL'
<<<<<<< HEAD
    tstart = trange.start()
    tend = trange.end()
=======
    tstart = timerange.start()
    tend = timerange.end()
>>>>>>> ec2fa26f

    # query the HEK for a list of events detected by the GOES instrument
    # between tstart and tend (using a GOES-class filter)
    if goes_class_filter:
        result = client.query(hek.attrs.Time(tstart, tend),
                              hek.attrs.EventType(event_type),
                              hek.attrs.FL.GOESCls > goes_class_filter,
                              hek.attrs.OBS.Observatory == 'GOES')
    else:
        result = client.query(hek.attrs.Time(tstart, tend),
                              hek.attrs.EventType(event_type),
                              hek.attrs.OBS.Observatory == 'GOES')

    # want to condense the results of the query into a more manageable
    # dictionary
    # keep event data, start time, peak time, end time, GOES-class,
    # location, active region source (as per GOES list standard)
    # make this into a list of dictionaries
    goes_event_list = []

    for r in result:
        goes_event = {
            'event_date': parse_time(r['event_starttime']).date().strftime('%Y-%m-%d'),
            'start_time': parse_time(r['event_starttime']),
            'peak_time': parse_time(r['event_peaktime']),
            'end_time': parse_time(r['event_endtime']),
            'goes_class': str(r['fl_goescls']),
            'goes_location': (r['event_coord1'], r['event_coord2']),
            'noaa_active_region': r['ar_noaanum']
            }
        goes_event_list.append(goes_event)

    return goes_event_list

<<<<<<< HEAD
def temp_em(goeslc, abundances="coronal", download=False):
=======
def temp_em(goeslc, abundances="coronal", download=False, download_dir=DATA_PATH):
>>>>>>> ec2fa26f
    """
    Calculates and adds temperature and EM to a GOESLightCurve.

    This function calculates the isothermal temperature and volume
    emission measure of the solar soft X-ray emitting plasma observed by
    the GOES/XRS.  This is done using the function goes_chianti_tem().
    See that function for more details.  Once the temperature and
    emission measure are found, they are added to a copy of the
    original GOESLightCurve object as goeslc.data.temperature and
    goeslc.data.em where goeslc is the GOESLightCurve object.

    Parameters
    ----------
    goeslc : GOESLightCurve object
<<<<<<< HEAD
    abundances : (optional) string equalling either 'coronal' or
                 'photospheric'.
                 States whether photospheric or coronal abundances
                 should be assumed.
                 Default='coronal'
    download : (optional) bool
               If True, the GOES temperature and emission measure data
               files are downloaded.  It is important to do this if a
               new version of the files has been generated due to a new
               CHIANTI version being released or the launch of new GOES
               satellites since these files were originally downloaded.
               Default=False
=======

    abundances : (optional) string equalling either 'coronal' or 'photospheric'.
        States whether photospheric or coronal abundances should be assumed.
        Default='coronal'

    download : (optional) bool
        If True, the GOES temperature and emission measure data files are downloaded.
        It is important to do this if a new version of the files has been 
        generated due to a new CHIANTI version being released or the launch of 
        new GOES satellites since these files were originally downloaded.
        Default=False
    
    download_dir : (optional) string
        The directory to download the GOES temperature and emission measure 
        data files to.
        Default=SunPy default download directory
>>>>>>> ec2fa26f

    Returns
    -------
    goeslc.data.temperature : pandas.core.series.Series
<<<<<<< HEAD
                              Array of temperature values [MK]
    goeslc.data.em : pandas.core.series.Series
                     Array of volume emission measure values
                     [10**49 cm**-3]
=======
        Array of temperature values [MK]

    goeslc.data.em : pandas.core.series.Series
        Array of volume emission measure values [10**49 cm**-3]
>>>>>>> ec2fa26f

    Examples
    --------
    >>> from sunpy.lightcurve as lc
    >>> goeslc = lc.GOESLightCurve.create(time1, time2)
    >>> goeslc.data
                          xrsa   xrsb
    2014-01-01 00:00:00  7e-07  7e-06
    2014-01-01 00:00:02  7e-07  7e-06
    2014-01-01 00:00:04  7e-07  7e-06
    2014-01-01 00:00:06  7e-07  7e-06
    >>> goeslc_new = temp_em(goeslc)
    >>> goeslc_new.data
                          xrsa   xrsb  temperature              em
    2014-01-01 00:00:00  7e-07  7e-06  11.28295376  4.78577516e+48
    2014-01-01 00:00:02  7e-07  7e-06  11.28295376  4.78577516e+48
    2014-01-01 00:00:04  7e-07  7e-06  11.28295376  4.78577516e+48
    2014-01-01 00:00:06  7e-07  7e-06  11.28295376  4.78577516e+48

    """

    # Check that input argument is of correct type
<<<<<<< HEAD
    if not isinstance(goeslc, sunpy.lightcurve.GOESLightCurve):
=======
    if not isinstance(goeslc, lightcurve.GOESLightCurve):
>>>>>>> ec2fa26f
        raise TypeError("goeslc must be a GOESLightCurve object.")

    # Find temperature and emission measure with goes_chianti_tem
    temp, em = goes_chianti_tem(goeslc.data.xrsb, goeslc.data.xrsa,
                                satellite=goeslc.meta["TELESCOP"].split()[1],
                                date=goeslc.data.index[0],
<<<<<<< HEAD
                                abundances=abundances, download=download)
=======
                                abundances=abundances, download=download,
                                download_dir=download_dir)
>>>>>>> ec2fa26f

    # Enter results into new version of GOES LightCurve Object
    goeslc_new = copy.deepcopy(goeslc)
    goeslc_new.data["temperature"] = temp
    goeslc_new.data["em"] = em

    return goeslc_new

def goes_chianti_tem(longflux, shortflux, satellite=8,
                     date=datetime.datetime.today(), abundances="coronal",
<<<<<<< HEAD
                     download=False):
=======
                     download=False, download_dir=DATA_PATH):
>>>>>>> ec2fa26f
    """
    Calculates temperature and emission measure from GOES/XRS data.

    This function calculates the isothermal temperature and volume
    emission measure of the solar soft X-ray emitting plasma observed by
    the GOES/XRS.  This is done using the observed flux ratio of the
    short (0.5-4 angstrom) to long (1-8 angstrom) channels.

    Parameters
    ----------
<<<<<<< HEAD
    longflux, shortflux : ndarray or array-like which can be converted
                          to float64 type, such as an np.array, tuple,
                          list.
                          Arrays containing the long and short GOES/XRS
                          flux measurements respectively as a function
                          of time.  Must be of same length. [W/m**2].
    satellite : int (optional)
                Number of GOES satellite used to make observations.
                Important for correct calibration of data.
                Default=8
    date : datetime object or str
           Date when observations made.  Important for correct
           calibration.  Default=today
    abundances : (optional) string equalling either 'coronal' or
                 'photospheric'.
                 States whether photospheric or coronal abundances
                 should be assumed.
                 Default='coronal'
    download : (optional) bool
               If True, the GOES temperature and emission measure data
               files are downloaded.  It is important to do this if a
               new version of the files has been generated due to a new
               CHIANTI version being released or the launch of new GOES
               satellites since these files were originally downloaded.
               Default=False
=======
    longflux, shortflux : ndarray or array-like which can be converted to float64 type, such as an np.array, tuple, list.
        Arrays containing the long and short GOES/XRS flux measurements 
        respectively as a function of time.  Must be of same length. [W/m**2].

    satellite : int (optional)
        Number of GOES satellite used to make observations, important for 
        correct calibration of data.
        Default=8

    date : datetime object or str
         Date when observations made.  Important for correctcalibration.
         Default=today

    abundances : (optional) string equalling either 'coronal' or 'photospheric'.
        States whether photospheric or coronal abundances should be assumed.
        Default='coronal'

    download : (optional) bool
        If True, the GOES temperature and emission measure data files are 
        downloaded.  It is important to do this if a new version of the files 
        has been generated due to a new CHIANTI version being released or the 
        launch of new GOES satellites since these files were originally downloaded.
        Default=False

    download_dir : (optional) string
        The directory to download the GOES temperature and emission measure 
        data files to.
        Default=SunPy default download directory
>>>>>>> ec2fa26f

    Returns
    -------
    temp : numpy array
<<<<<<< HEAD
           Array of temperature values of same length as longflux and
           shortflux.  [MK]
    em : numpy array
         Array of volume emission measure values of same length as
         longflux and shortflux.  [10**49 cm**-3]
=======
        Array of temperature values of same length as longflux and shortflux. [MK]

    em : numpy array
        Array of volume emission measure values of same length as longflux 
        and shortflux.  [10**49 cm**-3]
>>>>>>> ec2fa26f

    Notes
    -----
    The temperature and volume emission measure are calculated here
    using the methods of White et al. (2005) who used the
    CHIANTI atomic physics database to model the response of the ratio
    of the short (0.5-4 angstrom) to long (1-8 angstrom) channels of the
    XRSs onboard various GOES satellites.  This method assumes an
    isothermal plasma, the ionisation equilibria of
    Mazzotta et al. (1998), and a constant density of 10**10 cm**-3.
    (See White et al. 2005 for justification of this last assumption.)
    This function is based on goes_chianti_tem.pro in SolarSoftWare
    written in IDL by Stephen White.

    Recent fluxes released to the public are scaled to be consistent
    with GOES-7.  In fact these recent fluxes are correct and so this
    correction must be removed before proceeding to use transfer
    functions.
    Email Rodney Viereck (NOAA) for more information.

    Measurements of short channel flux of less than 1e-10 W/m**2 or
    long channel flux less than 3e-8 W/m**2 are not considered good.
    Ratio values corresponding to suxh fluxes are set to 0.003.

    References
    ----------
    .. [1] White, S. M., Thomas, R. J., & Schwartz, R. A. 2005, Sol. Phys.,
       227, 231
    .. [2] Mazzotta, P., Mazzitelli, G., Colafrancesco, S., & Vittorio, N.
       1998, A&AS, 133, 339

    Examples
    --------
    >>> longflux = np.array([7e-6, 7e-6])
    >>> shortflux = np.array([7e-7, 7e-7])
    >>> temp, em = goes_chianti_tem(longflux, shortflux, satellite=15,
                                    date='2014-04-16', abundances="coronal")
    >>> temp
    array([11.28295376, 11.28295376])
    >>> em
    array([  4.78577516e+48,   4.78577516e+48])

    """
    # ENSURE INPUTS ARE OF CORRECT TYPE AND VALID VALUES
    longflux = np.asanyarray(longflux, dtype=np.float64)
    shortflux = np.asanyarray(shortflux, dtype=np.float64)
    int(satellite)
    if satellite < 1:
        raise ValueError("satellite must be the number of a "
                         "valid GOES satellite (>1).")
    date = parse_time(date)
    # Check flux arrays are of same length.
    if len(longflux) != len(shortflux):
        raise ValueError(
            "longflux and shortflux must have same number of elements.")

    # PREPARE DATA
    # GOES 6 long channel flux before 1983-Jun-28 must be corrected by a
    # factor of 4.43/5.32
    if date < datetime.datetime(1983, 06, 28) and satellite == 6:
        longflux_corrected = longflux * (4.43/5.32)
    else:
        longflux_corrected = longflux
    # Un-scale fluxes if GOES satellite is after 7.  See 2nd paragraph
    # in Notes section of docstring above.
    if satellite > 7:
        longflux_corrected = longflux_corrected / 0.7
        shortflux_corrected = shortflux / 0.85
    else:
        shortflux_corrected = shortflux
    # Calculate short to long channel ratio.
    # Data which is not good have their ratio value set to 0.003.
    # See Notes section in docstring above.
    index = np.logical_or(shortflux_corrected < 1e-10,
                          longflux_corrected < 3e-8)
    fluxratio = shortflux_corrected / longflux_corrected
    fluxratio[index] = 0.003

    # FIND TEMPERATURE AND EMISSION MEASURE FROM FUNCTIONS BELOW
    temp = _goes_get_chianti_temp(fluxratio, satellite=satellite,
<<<<<<< HEAD
                                  abundances=abundances, download=download)
    em = _goes_get_chianti_em(longflux_corrected, temp, satellite=satellite,
                              abundances=abundances, download=download)
    return temp, em

def _goes_get_chianti_temp(fluxratio, satellite=8, abundances="coronal",
                           download=False):
=======
                                  abundances=abundances, download=download,
                                  download_dir=download_dir)
    em = _goes_get_chianti_em(longflux_corrected, temp, satellite=satellite,
                              abundances=abundances, download=download,
                              download_dir=download_dir)
    return temp, em

def _goes_get_chianti_temp(fluxratio, satellite=8, abundances="coronal",
                           download=False, download_dir=DATA_PATH):
>>>>>>> ec2fa26f
    """
    Calculates temperature from GOES flux ratio.

    This function calculates the isothermal temperature of the solar
    soft X-ray emitting plasma observed by the GOES/XRS from the
    observed flux ratio of the short (0.5-4 angstrom) to
    long (1-8 angstrom) channels.  This function is not intended to be
    called directly but by goes_chianti_tem(), although it can be used
    independently.  However, if used independently data preparation,
    such as correctly rescaling fluxes for some satellites etc. will
    not be carried out.  This is done in goes_chianti_tem().

    Parameters
    ----------
<<<<<<< HEAD
    fluxratio : ndarray or array-like which can be converted to float64
                type, such as an np.array, tuple, list.
                Array containing the ratio of short channel to long
                channel GOES/XRS flux measurements.
    satellite : int (optional)
                Number of GOES satellite used to make observations.
                Important for correct calibration of data.
                Default=8
    abundances : (optional) string equalling either 'coronal' or
                 'photospheric'.
                 States whether photospheric or coronal abundances
                 should be assumed.
                 Default='coronal'
    download : (optional) bool
               If True, the GOES temperature data files are
               downloaded.  It is important to do this if a new version
               of the files has been generated due to a new CHIANTI
               version being released or the launch of new GOES
               satellites since these files were originally downloaded.
               Default=False
=======
    fluxratio : ndarray or array-like which can be converted to float64 type, such as an np.array, tuple, list.
        Array containing the ratio of short channel to long channel GOES/XRS
        flux measurements.

    satellite : int (optional)
        Number of GOES satellite used to make observations. Important for 
        correct calibration of data.
        Default=8

    abundances : (optional) string equalling either 'coronal' or 'photospheric'.
        States whether photospheric or coronal abundances should be assumed.
        Default='coronal'

    download : (optional) bool
        If True, the GOES temperature data files are downloaded.
        It is important to do this if a new version of the files has been 
        generated due to a new CHIANTI version being released or the launch
        of new GOES satellites since these files were originally downloaded.
        Default=False
    
    download_dir : (optional) string
        The directory to download the GOES temperature and emission measure 
        data files to.
        Default=SunPy default download directory
>>>>>>> ec2fa26f

    Returns
    -------
    temp : numpy array
<<<<<<< HEAD
           Array of temperature values of same length as longflux and
           shortflux.  [MK]
=======
        Array of temperature values of same length as longflux and shortflux. [MK]
>>>>>>> ec2fa26f

    Notes
    -----
    This function uses csv files representing the modelled relationship
    between temperature of the soft X-ray emitting plasma and the
    short to long channel GOES flux ratio.  goes_chianti_temp_cor.csv
    is used when coronal abundances are assumed while
    goes_chianti_temp_pho.csv is used when photospheric abundances are
    assumed.  (See make_goes_chianti_temp.py for more detail.)

    These files were calculated using the methods of White et al. (2005)
    who used the CHIANTI atomic physics database to model the response
    of the ratio of the short (0.5-4 angstrom) to long (1-8 angstrom)
    channels of the XRSs onboard various GOES satellites.  This method
    assumes an isothermal plasma, the ionisation equilibria of
    Mazzotta et al. (1998), and a constant density of 10**10 cm**-3.
    (See White et al. 2005 for justification of this last assumption.)
    This function is based on goes_get_chianti_temp.pro in
    SolarSoftWare written in IDL by Stephen White.

    For correct preparation of GOES data before calculating temperature
    see goes_chianti_tem() (Notes section of docstring).

    References
    ----------
    .. [1] White, S. M., Thomas, R. J., & Schwartz, R. A. 2005, Sol. Phys.,
       227, 231
    .. [2] Mazzotta, P., Mazzitelli, G., Colafrancesco, S., & Vittorio, N.
       1998, A&AS, 133, 339

    Examples
    --------
    >>> fluxratio = np.array([0.1,0.1])
    >>> temp = _goes_get_chianti_temp(fluxratio, satellite=15,
                                    abundances="coronal")
    >>> temp
    array([11.28295376, 11.28295376])

    """
    # If download kwarg is True, or required data files cannot be
    # found locally, download required data files.
<<<<<<< HEAD
    _check_download_file(FILE_TEMP_COR, GOES_REMOTE_PATH, localpath=DATA_PATH,
                         force_download=download)
    _check_download_file(FILE_TEMP_PHO, GOES_REMOTE_PATH, localpath=DATA_PATH,
                         force_download=download)
=======
    check_download_file(FILE_TEMP_COR, GOES_REMOTE_PATH, download_dir,
                        replace=download)
    check_download_file(FILE_TEMP_PHO, GOES_REMOTE_PATH, download_dir,
                        replace=download)
>>>>>>> ec2fa26f

    # check inputs are correct
    fluxratio = np.asanyarray(fluxratio, dtype=np.float64)
    int(satellite)
    if satellite < 1:
        raise ValueError("satellite must be the number of a "
                         "valid GOES satellite (>1).")
    # if abundance input is valid create file suffix, abund, equalling
    # of 'cor' or 'pho'.
    if abundances == "coronal":
        data_file = FILE_TEMP_COR
    elif abundances == "photospheric":
        data_file = FILE_TEMP_PHO
    else:
        raise ValueError("abundances must be a string equalling "
                         "'coronal' or 'photospheric'.")

    # Initialize lists to hold model data of flux ratio - temperature
    # relationship read in from csv file
    modeltemp = [] # modelled temperature is in log_10 space in units of MK
    modelratio = []
    # Determine name of column in csv file containing model ratio values
    # for relevant GOES satellite
    label = "ratioGOES{0}".format(satellite)
    # Read data representing appropriate temperature--flux ratio
    # relationship depending on satellite number and assumed abundances.
    with open(os.path.join(DATA_PATH, data_file), "r") as csvfile:
        startline = dropwhile(lambda l: l.startswith("#"), csvfile)
        csvreader = csv.DictReader(startline, delimiter=";")
        for row in csvreader:
            modeltemp.append(float(row["log10temp_MK"]))
            modelratio.append(float(row[label]))
    modeltemp = np.asarray(modeltemp)
    modelratio = np.asarray(modelratio)

    # Ensure input values of flux ratio are within limits of model table
    if np.min(fluxratio) < np.min(modelratio) or \
      np.max(fluxratio) > np.max(modelratio):
        raise ValueError(
            "For GOES {0}, all values in fluxratio input must be within " +
            "the range {1} - {2}.".format(satellite, np.min(modelratio),
                                          np.max(modelratio)))

    # Perform spline fit to model data to get temperatures for input
    # values of flux ratio
    spline = interpolate.splrep(modelratio, modeltemp, s=0)
    temp = 10.**interpolate.splev(fluxratio, spline, der=0)

    return temp

def _goes_get_chianti_em(longflux, temp, satellite=8, abundances="coronal",
<<<<<<< HEAD
                         download=False):
=======
                         download=False, download_dir=DATA_PATH):
>>>>>>> ec2fa26f
    """
    Calculates emission measure from GOES 1-8A flux and temperature.

    This function calculates the emission measure of the solar
    soft X-ray emitting plasma observed by the GOES/XRS from the
    the ratio of the isothermal temperature and observed long channel
    (1-8 angstrom) flux which scales with the emission measure.
    This function is not intended to be called directly but by
    goes_chianti_tem(), although it can be used independently.
    However, if used independently data preparation, such as correctly
    rescaling fluxes for some satellites etc. will not be carried out.
    This is done in goes_chianti_tem().

    Parameters
    ----------
<<<<<<< HEAD
    longflux : ndarray or array-like which can be converted to float64
               type, such as an np.array, tuple, list.
               Array containing the observed GOES/XRS long channel flux
    temp : ndarray or array-like which can be converted to float64
           type, such as an np.array, tuple, list.
           Array containing the GOES temperature
    satellite : int (optional)
                Number of GOES satellite used to make observations.
                Important for correct calibration of data.
                Default=8
    abundances : (optional) string equalling either 'coronal' or
                 'photospheric'.
                 States whether photospheric or coronal abundances
                 should be assumed.
                 Default='coronal'
    download : (optional) bool
               If True, the GOES emission measure data files are
               downloaded.  It is important to do this if a new version
               of the files has been generated due to a new CHIANTI
               version being released or the launch of new GOES
               satellites since these files were originally downloaded.
               Default=False
=======
    longflux : ndarray or array-like which can be converted to float64 type, such as an np.array, tuple, list.
        Array containing the observed GOES/XRS long channel flux

    temp : ndarray or array-like which can be converted to float64 type, such as an np.array, tuple, list.
        Array containing the GOES temperature

    satellite : int (optional)
        Number of GOES satellite used to make observations.
        Important for correct calibration of data.
        Default=8

    abundances : (optional) string equalling either 'coronal' or 'photospheric'.
        States whether photospheric or coronal abundances should be assumed.
        Default='coronal'

    download : (optional) bool
        If True, the GOES emission measure data files are downloaded.
        It is important to do this if a new version of the files has been 
        generated due to a new CHIANTI version being released or the launch of 
        new GOES satellites since these files were originally downloaded.
        Default=False
    
    download_dir : (optional) string
        The directory to download the GOES temperature and emission measure 
        data files to.
        Default=SunPy default download directory
>>>>>>> ec2fa26f

    Returns
    -------
    em : numpy array
         Array of emission measure values of same length as longflux
         and temp.  [cm**-3]

    Notes
    -----
    This function uses csv files representing the modelled relationship
    between the temperature of the solar soft X-ray emitting plasma
    and the resulting observed flux in the GOES/XRS long channel
    (1-8 angstroms).  goes_chianti_em_cor.csv is used when coronal
    abundances are assumed while goes_chianti_em_pho.csv is used when
    photospheric abundances are assumed.
    (See make_goes_chianti_temp.py for more detail.)

    These files were calculated using the methods of White et al. (2005)
    who used the CHIANTI atomic physics database and GOES transfer
    functions to model the response of the long channel to the
    temperture of the emitting plasma for XRSs onboard various GOES
    satellites.  The emission measure can then be found by scaling the
    ratio of these two properties.  This method assumes an isothermal
    plasma, the ionisation equilibria of Mazzotta et al. (1998), and
    a constant density of 10**10 cm**-3.
    (See White et al. 2005 for justification of this last assumption.)
    This function is based on goes_get_chianti_temp.pro in
    SolarSoftWare written in IDL by Stephen White.

    For correct preparation of GOES data before calculating temperature
    see goes_chianti_tem() (Notes section of docstring).

    References
    ----------
    .. [1] White, S. M., Thomas, R. J., & Schwartz, R. A. 2005, Sol. Phys.,
       227, 231
    .. [2] Mazzotta, P., Mazzitelli, G., Colafrancesco, S., & Vittorio, N.
       1998, A&AS, 133, 339

    Examples
    --------
    >>> longflux = np.array([7e-6,7e-6])
    >>> temp = np.array([11,11])
    >>> em = _goes_get_chianti_em(longflux, temp, satellite=15,
                                  abundances="coronal")
    >>> em
    array([  3.45200672e+48,   3.45200672e+48])

    """
    # If download kwarg is True, or required data files cannot be
    # found locally, download required data files.
<<<<<<< HEAD
    _check_download_file(FILE_EM_COR, GOES_REMOTE_PATH, localpath=DATA_PATH,
                         force_download=download)
    _check_download_file(FILE_EM_PHO, GOES_REMOTE_PATH, localpath=DATA_PATH,
                         force_download=download)

    # If download kwarg is True, download required data files
    if download:
        urllib.urlretrieve(os.path.join(GOES_REMOTE_PATH, FILE_EM_COR),
                           os.path.join(localpath, FILE_EM_COR))
        urllib.urlretrieve(os.path.join(GOES_REMOTE_PATH, FILE_EM_PHO),
                           os.path.join(localpath, FILE_EM_PHO))
=======
    check_download_file(FILE_EM_COR, GOES_REMOTE_PATH, download_dir,
                        replace=download)
    check_download_file(FILE_EM_PHO, GOES_REMOTE_PATH, download_dir,
                        replace=download)
>>>>>>> ec2fa26f

    # Check inputs are of correct type
    longflux = np.asanyarray(longflux, dtype=np.float64)
    temp = np.asanyarray(temp, dtype=np.float64)
    int(satellite)
    if satellite < 1:
        raise ValueError("satellite must be the number of a "
                         "valid GOES satellite (>1).")
    # if abundance input is valid create file suffix, abund, equalling
    # of 'cor' or 'pho'.
    if abundances == "coronal":
        data_file = FILE_EM_COR
    elif abundances == "photospheric":
        data_file = FILE_EM_PHO
    else:
        raise ValueError("abundances must be a string equalling "
                         "'coronal' or 'photospheric'.")
    # check input arrays are of same length
    if len(longflux) != len(temp):
        raise ValueError("longflux and temp must have same number of "
                         "elements.")

    # Initialize lists to hold model data of temperature - long channel
    # flux relationship read in from csv file.
    modeltemp = [] # modelled temperature is in log_10 sapce in units of MK
    modelflux = []
    # Determine name of column in csv file containing model ratio values
    # for relevant GOES satellite
    label = "longfluxGOES{0}".format(satellite)

    # Read data representing appropriate temperature--long flux
    # relationship depending on satellite number and assumed abundances.
    with open(os.path.join(DATA_PATH, data_file), "r") as csvfile:
        startline = dropwhile(lambda l: l.startswith("#"), csvfile)
        csvreader = csv.DictReader(startline, delimiter=";")
        for row in csvreader:
            modeltemp.append(float(row["log10temp_MK"]))
            modelflux.append(float(row[label]))
    modeltemp = np.asarray(modeltemp)
    modelflux = np.asarray(modelflux)

    # Ensure input values of flux ratio are within limits of model table
    if np.min(np.log10(temp)) < np.min(modeltemp) or \
      np.max(np.log10(temp)) > np.max(modeltemp):
        raise ValueError("All values in temp must be within the range "
                         "{0} - {1} MK.".format(np.min(10**modeltemp),
                                                np.max(10**modeltemp)))

    # Perform spline fit to model data
    spline = interpolate.splrep(modeltemp, modelflux, s=0)
    denom = interpolate.splev(np.log10(temp), spline, der=0)
    em = longflux/denom * 1e55

<<<<<<< HEAD
    return em

def _check_download_file(filename, remotepath, localpath=os.path.curdir,
                         remotename=None, force_download=False):
    """
    Downloads a file from remotepath to localpath if it isn't there.

    This function checks whether a file with name filename exists in the
    location, localpath, on the user's local machine.  If it doesn't,
    it downloads the file from remotepath.

    Parameters
    ----------
    filename : string
               Name of file.
    remotepath : string
                 URL of the remote location from which filename can be
                 dowloaded.
    localpath : string
                Path of the directory in which filename should be
                stored.
                Default is current directory
    remotename : (optional) string
                 filename under which the file is stored remotely.
                 Default is same as filename.
    force_download : (optional) bool
                     If True, file will be downloaded whether or not
                     file already exists locally.

    Examples
    --------
    >>> pwd
    u'Users/user/Desktop/'
    >>> ls
    file.py
    >>> remotepath = "http://www.download_repository.com/downloads/"
    >>> _check_download_file("filename.txt", remotepath)
    >>> ls
    file.py    filename.txt

    """
    # Check if file already exists locally.  If not, try downloading it.
    if force_download or not os.path.isfile(os.path.join(localpath, filename)):
        # set local and remote file names be the same unless specified
        # by user.
        if type(remotename) is not str:
            remotename = filename
        try:
            # Check if the host server can be connected to.
            response = urllib2.urlopen(remotepath+remotename, timeout=1)
            # Try downloading file
            urllib.urlretrieve(os.path.join(remotepath, remotename),
                               os.path.join(localpath, filename))
            # Check if file has been downloaded.  If not, raise error.
            if not os.path.isfile(os.path.join(localpath, filename)):
                raise IOError(remotename + " was not downloaded from " +
                                remotepath + " .")
        except urllib2.URLError as e:
            # If the host server couldn't be connected to, raise Error.
            raise e(remotename + " could not be downloaded from\n" +
                    remotepath + " as connection could not be made.")
        except urllib2.HTTPError as e:
            # If file does not exist on server, print that info.
            if e.reason == "Not Found":
                raise e(remotename + " could be not be found at " + \
                  remotepath + ".")
            else:
                raise e
=======
    return em
>>>>>>> ec2fa26f
<|MERGE_RESOLUTION|>--- conflicted
+++ resolved
@@ -5,12 +5,7 @@
 import datetime
 import csv
 import copy
-<<<<<<< HEAD
-import urllib
-import urllib2
-=======
 import socket
->>>>>>> ec2fa26f
 from itertools import dropwhile
 
 import numpy as np
@@ -18,27 +13,17 @@
 
 from sunpy.net import hek
 from sunpy.time import parse_time
-<<<<<<< HEAD
-from sunpy.sun import sun
-from sunpy import config
-import sunpy.lightcurve
-=======
 from sunpy import config
 from sunpy import lightcurve
 from sunpy.util.net import check_download_file
->>>>>>> ec2fa26f
 
 __all__ = ['get_goes_event_list', 'temp_em', 'goes_chianti_tem']
 
 # Check required data files are present in user's default download dir
 # Define location where GOES data files are stored.
-<<<<<<< HEAD
-GOES_REMOTE_PATH = "http://hesperia.gsfc.nasa.gov/ssw/gen/idl/synoptic/goes/"
-=======
 # Manually resolve the hostname
 HOST = socket.gethostbyname_ex('hesperia.gsfc.nasa.gov')[-1][0]
 GOES_REMOTE_PATH = "http://{0}/ssw/gen/idl/synoptic/goes/".format(HOST)
->>>>>>> ec2fa26f
 # Define location where data files should be downloaded to.
 DATA_PATH = config.get("downloads", "download_dir")
 # Define variables for file names
@@ -47,11 +32,7 @@
 FILE_EM_COR = "goes_chianti_em_cor.csv"
 FILE_EM_PHO = "goes_chianti_em_pho.csv"
 
-<<<<<<< HEAD
-def get_goes_event_list(trange, goes_class_filter=None):
-=======
 def get_goes_event_list(timerange, goes_class_filter=None):
->>>>>>> ec2fa26f
     """
     Retrieve list of flares detected by GOES within a given time range.
 
@@ -61,25 +42,15 @@
         The time range to download the event list for.
 
     goes_class_filter: (optional) string
-<<<<<<< HEAD
-                       a string specifying a minimum GOES class for
-                       inclusion in the list, e.g. 'M1', 'X2'.
-=======
         A string specifying a minimum GOES class for inclusion in the list,
         e.g. 'M1', 'X2'.
->>>>>>> ec2fa26f
 
     """
     # use HEK module to search for GOES events
     client = hek.HEKClient()
     event_type = 'FL'
-<<<<<<< HEAD
-    tstart = trange.start()
-    tend = trange.end()
-=======
     tstart = timerange.start()
     tend = timerange.end()
->>>>>>> ec2fa26f
 
     # query the HEK for a list of events detected by the GOES instrument
     # between tstart and tend (using a GOES-class filter)
@@ -114,11 +85,7 @@
 
     return goes_event_list
 
-<<<<<<< HEAD
-def temp_em(goeslc, abundances="coronal", download=False):
-=======
 def temp_em(goeslc, abundances="coronal", download=False, download_dir=DATA_PATH):
->>>>>>> ec2fa26f
     """
     Calculates and adds temperature and EM to a GOESLightCurve.
 
@@ -133,20 +100,6 @@
     Parameters
     ----------
     goeslc : GOESLightCurve object
-<<<<<<< HEAD
-    abundances : (optional) string equalling either 'coronal' or
-                 'photospheric'.
-                 States whether photospheric or coronal abundances
-                 should be assumed.
-                 Default='coronal'
-    download : (optional) bool
-               If True, the GOES temperature and emission measure data
-               files are downloaded.  It is important to do this if a
-               new version of the files has been generated due to a new
-               CHIANTI version being released or the launch of new GOES
-               satellites since these files were originally downloaded.
-               Default=False
-=======
 
     abundances : (optional) string equalling either 'coronal' or 'photospheric'.
         States whether photospheric or coronal abundances should be assumed.
@@ -163,22 +116,14 @@
         The directory to download the GOES temperature and emission measure 
         data files to.
         Default=SunPy default download directory
->>>>>>> ec2fa26f
 
     Returns
     -------
     goeslc.data.temperature : pandas.core.series.Series
-<<<<<<< HEAD
-                              Array of temperature values [MK]
-    goeslc.data.em : pandas.core.series.Series
-                     Array of volume emission measure values
-                     [10**49 cm**-3]
-=======
         Array of temperature values [MK]
 
     goeslc.data.em : pandas.core.series.Series
         Array of volume emission measure values [10**49 cm**-3]
->>>>>>> ec2fa26f
 
     Examples
     --------
@@ -201,23 +146,15 @@
     """
 
     # Check that input argument is of correct type
-<<<<<<< HEAD
-    if not isinstance(goeslc, sunpy.lightcurve.GOESLightCurve):
-=======
     if not isinstance(goeslc, lightcurve.GOESLightCurve):
->>>>>>> ec2fa26f
         raise TypeError("goeslc must be a GOESLightCurve object.")
 
     # Find temperature and emission measure with goes_chianti_tem
     temp, em = goes_chianti_tem(goeslc.data.xrsb, goeslc.data.xrsa,
                                 satellite=goeslc.meta["TELESCOP"].split()[1],
                                 date=goeslc.data.index[0],
-<<<<<<< HEAD
-                                abundances=abundances, download=download)
-=======
                                 abundances=abundances, download=download,
                                 download_dir=download_dir)
->>>>>>> ec2fa26f
 
     # Enter results into new version of GOES LightCurve Object
     goeslc_new = copy.deepcopy(goeslc)
@@ -228,11 +165,7 @@
 
 def goes_chianti_tem(longflux, shortflux, satellite=8,
                      date=datetime.datetime.today(), abundances="coronal",
-<<<<<<< HEAD
-                     download=False):
-=======
                      download=False, download_dir=DATA_PATH):
->>>>>>> ec2fa26f
     """
     Calculates temperature and emission measure from GOES/XRS data.
 
@@ -243,33 +176,6 @@
 
     Parameters
     ----------
-<<<<<<< HEAD
-    longflux, shortflux : ndarray or array-like which can be converted
-                          to float64 type, such as an np.array, tuple,
-                          list.
-                          Arrays containing the long and short GOES/XRS
-                          flux measurements respectively as a function
-                          of time.  Must be of same length. [W/m**2].
-    satellite : int (optional)
-                Number of GOES satellite used to make observations.
-                Important for correct calibration of data.
-                Default=8
-    date : datetime object or str
-           Date when observations made.  Important for correct
-           calibration.  Default=today
-    abundances : (optional) string equalling either 'coronal' or
-                 'photospheric'.
-                 States whether photospheric or coronal abundances
-                 should be assumed.
-                 Default='coronal'
-    download : (optional) bool
-               If True, the GOES temperature and emission measure data
-               files are downloaded.  It is important to do this if a
-               new version of the files has been generated due to a new
-               CHIANTI version being released or the launch of new GOES
-               satellites since these files were originally downloaded.
-               Default=False
-=======
     longflux, shortflux : ndarray or array-like which can be converted to float64 type, such as an np.array, tuple, list.
         Arrays containing the long and short GOES/XRS flux measurements 
         respectively as a function of time.  Must be of same length. [W/m**2].
@@ -298,24 +204,15 @@
         The directory to download the GOES temperature and emission measure 
         data files to.
         Default=SunPy default download directory
->>>>>>> ec2fa26f
 
     Returns
     -------
     temp : numpy array
-<<<<<<< HEAD
-           Array of temperature values of same length as longflux and
-           shortflux.  [MK]
-    em : numpy array
-         Array of volume emission measure values of same length as
-         longflux and shortflux.  [10**49 cm**-3]
-=======
         Array of temperature values of same length as longflux and shortflux. [MK]
 
     em : numpy array
         Array of volume emission measure values of same length as longflux 
         and shortflux.  [10**49 cm**-3]
->>>>>>> ec2fa26f
 
     Notes
     -----
@@ -396,15 +293,6 @@
 
     # FIND TEMPERATURE AND EMISSION MEASURE FROM FUNCTIONS BELOW
     temp = _goes_get_chianti_temp(fluxratio, satellite=satellite,
-<<<<<<< HEAD
-                                  abundances=abundances, download=download)
-    em = _goes_get_chianti_em(longflux_corrected, temp, satellite=satellite,
-                              abundances=abundances, download=download)
-    return temp, em
-
-def _goes_get_chianti_temp(fluxratio, satellite=8, abundances="coronal",
-                           download=False):
-=======
                                   abundances=abundances, download=download,
                                   download_dir=download_dir)
     em = _goes_get_chianti_em(longflux_corrected, temp, satellite=satellite,
@@ -414,7 +302,6 @@
 
 def _goes_get_chianti_temp(fluxratio, satellite=8, abundances="coronal",
                            download=False, download_dir=DATA_PATH):
->>>>>>> ec2fa26f
     """
     Calculates temperature from GOES flux ratio.
 
@@ -429,28 +316,6 @@
 
     Parameters
     ----------
-<<<<<<< HEAD
-    fluxratio : ndarray or array-like which can be converted to float64
-                type, such as an np.array, tuple, list.
-                Array containing the ratio of short channel to long
-                channel GOES/XRS flux measurements.
-    satellite : int (optional)
-                Number of GOES satellite used to make observations.
-                Important for correct calibration of data.
-                Default=8
-    abundances : (optional) string equalling either 'coronal' or
-                 'photospheric'.
-                 States whether photospheric or coronal abundances
-                 should be assumed.
-                 Default='coronal'
-    download : (optional) bool
-               If True, the GOES temperature data files are
-               downloaded.  It is important to do this if a new version
-               of the files has been generated due to a new CHIANTI
-               version being released or the launch of new GOES
-               satellites since these files were originally downloaded.
-               Default=False
-=======
     fluxratio : ndarray or array-like which can be converted to float64 type, such as an np.array, tuple, list.
         Array containing the ratio of short channel to long channel GOES/XRS
         flux measurements.
@@ -475,17 +340,11 @@
         The directory to download the GOES temperature and emission measure 
         data files to.
         Default=SunPy default download directory
->>>>>>> ec2fa26f
 
     Returns
     -------
     temp : numpy array
-<<<<<<< HEAD
-           Array of temperature values of same length as longflux and
-           shortflux.  [MK]
-=======
         Array of temperature values of same length as longflux and shortflux. [MK]
->>>>>>> ec2fa26f
 
     Notes
     -----
@@ -527,17 +386,10 @@
     """
     # If download kwarg is True, or required data files cannot be
     # found locally, download required data files.
-<<<<<<< HEAD
-    _check_download_file(FILE_TEMP_COR, GOES_REMOTE_PATH, localpath=DATA_PATH,
-                         force_download=download)
-    _check_download_file(FILE_TEMP_PHO, GOES_REMOTE_PATH, localpath=DATA_PATH,
-                         force_download=download)
-=======
     check_download_file(FILE_TEMP_COR, GOES_REMOTE_PATH, download_dir,
                         replace=download)
     check_download_file(FILE_TEMP_PHO, GOES_REMOTE_PATH, download_dir,
                         replace=download)
->>>>>>> ec2fa26f
 
     # check inputs are correct
     fluxratio = np.asanyarray(fluxratio, dtype=np.float64)
@@ -589,11 +441,7 @@
     return temp
 
 def _goes_get_chianti_em(longflux, temp, satellite=8, abundances="coronal",
-<<<<<<< HEAD
-                         download=False):
-=======
                          download=False, download_dir=DATA_PATH):
->>>>>>> ec2fa26f
     """
     Calculates emission measure from GOES 1-8A flux and temperature.
 
@@ -609,30 +457,6 @@
 
     Parameters
     ----------
-<<<<<<< HEAD
-    longflux : ndarray or array-like which can be converted to float64
-               type, such as an np.array, tuple, list.
-               Array containing the observed GOES/XRS long channel flux
-    temp : ndarray or array-like which can be converted to float64
-           type, such as an np.array, tuple, list.
-           Array containing the GOES temperature
-    satellite : int (optional)
-                Number of GOES satellite used to make observations.
-                Important for correct calibration of data.
-                Default=8
-    abundances : (optional) string equalling either 'coronal' or
-                 'photospheric'.
-                 States whether photospheric or coronal abundances
-                 should be assumed.
-                 Default='coronal'
-    download : (optional) bool
-               If True, the GOES emission measure data files are
-               downloaded.  It is important to do this if a new version
-               of the files has been generated due to a new CHIANTI
-               version being released or the launch of new GOES
-               satellites since these files were originally downloaded.
-               Default=False
-=======
     longflux : ndarray or array-like which can be converted to float64 type, such as an np.array, tuple, list.
         Array containing the observed GOES/XRS long channel flux
 
@@ -659,7 +483,6 @@
         The directory to download the GOES temperature and emission measure 
         data files to.
         Default=SunPy default download directory
->>>>>>> ec2fa26f
 
     Returns
     -------
@@ -711,24 +534,10 @@
     """
     # If download kwarg is True, or required data files cannot be
     # found locally, download required data files.
-<<<<<<< HEAD
-    _check_download_file(FILE_EM_COR, GOES_REMOTE_PATH, localpath=DATA_PATH,
-                         force_download=download)
-    _check_download_file(FILE_EM_PHO, GOES_REMOTE_PATH, localpath=DATA_PATH,
-                         force_download=download)
-
-    # If download kwarg is True, download required data files
-    if download:
-        urllib.urlretrieve(os.path.join(GOES_REMOTE_PATH, FILE_EM_COR),
-                           os.path.join(localpath, FILE_EM_COR))
-        urllib.urlretrieve(os.path.join(GOES_REMOTE_PATH, FILE_EM_PHO),
-                           os.path.join(localpath, FILE_EM_PHO))
-=======
     check_download_file(FILE_EM_COR, GOES_REMOTE_PATH, download_dir,
                         replace=download)
     check_download_file(FILE_EM_PHO, GOES_REMOTE_PATH, download_dir,
                         replace=download)
->>>>>>> ec2fa26f
 
     # Check inputs are of correct type
     longflux = np.asanyarray(longflux, dtype=np.float64)
@@ -782,75 +591,4 @@
     denom = interpolate.splev(np.log10(temp), spline, der=0)
     em = longflux/denom * 1e55
 
-<<<<<<< HEAD
-    return em
-
-def _check_download_file(filename, remotepath, localpath=os.path.curdir,
-                         remotename=None, force_download=False):
-    """
-    Downloads a file from remotepath to localpath if it isn't there.
-
-    This function checks whether a file with name filename exists in the
-    location, localpath, on the user's local machine.  If it doesn't,
-    it downloads the file from remotepath.
-
-    Parameters
-    ----------
-    filename : string
-               Name of file.
-    remotepath : string
-                 URL of the remote location from which filename can be
-                 dowloaded.
-    localpath : string
-                Path of the directory in which filename should be
-                stored.
-                Default is current directory
-    remotename : (optional) string
-                 filename under which the file is stored remotely.
-                 Default is same as filename.
-    force_download : (optional) bool
-                     If True, file will be downloaded whether or not
-                     file already exists locally.
-
-    Examples
-    --------
-    >>> pwd
-    u'Users/user/Desktop/'
-    >>> ls
-    file.py
-    >>> remotepath = "http://www.download_repository.com/downloads/"
-    >>> _check_download_file("filename.txt", remotepath)
-    >>> ls
-    file.py    filename.txt
-
-    """
-    # Check if file already exists locally.  If not, try downloading it.
-    if force_download or not os.path.isfile(os.path.join(localpath, filename)):
-        # set local and remote file names be the same unless specified
-        # by user.
-        if type(remotename) is not str:
-            remotename = filename
-        try:
-            # Check if the host server can be connected to.
-            response = urllib2.urlopen(remotepath+remotename, timeout=1)
-            # Try downloading file
-            urllib.urlretrieve(os.path.join(remotepath, remotename),
-                               os.path.join(localpath, filename))
-            # Check if file has been downloaded.  If not, raise error.
-            if not os.path.isfile(os.path.join(localpath, filename)):
-                raise IOError(remotename + " was not downloaded from " +
-                                remotepath + " .")
-        except urllib2.URLError as e:
-            # If the host server couldn't be connected to, raise Error.
-            raise e(remotename + " could not be downloaded from\n" +
-                    remotepath + " as connection could not be made.")
-        except urllib2.HTTPError as e:
-            # If file does not exist on server, print that info.
-            if e.reason == "Not Found":
-                raise e(remotename + " could be not be found at " + \
-                  remotepath + ".")
-            else:
-                raise e
-=======
-    return em
->>>>>>> ec2fa26f
+    return em