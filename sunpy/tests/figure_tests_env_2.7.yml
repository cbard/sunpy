--- conflicted
+++ resolved
@@ -3,81 +3,6 @@
   - conda-forge
   - defaults
 dependencies:
-<<<<<<< HEAD
-- ca-certificates=2016.9.26=0
-- glymur=0.8.8=py27_0
-- hypothesis=3.6.1=py27_0
-- openjpeg=2.1.2=2
-- astropy=2.0=np111py27_0
-- beautifulsoup4=4.5.3=py27_0
-- bsddb=1.0=py27_1
-- cairo=1.14.8=0
-- contextlib2=0.5.4=py27_0
-- cycler=0.10.0=py27_0
-- db=5.3.28=1
-- dbus=1.10.10=0
-- decorator=4.0.11=py27_0
-- drms
-- enum34=1.1.6=py27_0
-- expat=2.1.0=0
-- fontconfig=2.12.1=2
-- freetype=2.5.5=2
-- functools32=3.2.3.2=py27_0
-- glib=2.50.2=1
-- gst-plugins-base=1.8.0=0
-- gstreamer=1.8.0=0
-- icu=54.1=0
-- jbig=2.1=0
-- jpeg=9b=0
-- libffi=3.2.1=1
-- libgcc=5.2.0=0
-- libgfortran=3.0.0=1
-- libiconv=1.14=0
-- libpng=1.6.27=0
-- libtiff=4.0.6=3
-- libxcb=1.12=1
-- libxml2=2.9.4=0
-- libxslt=1.1.29=0
-- lxml=3.7.2=py27_0
-- matplotlib=2.0.0=np111py27_0
-- mock=2.0.0=py27_0
-- networkx=1.11=py27_0
-- nomkl=1.0=0
-- numpy=1.11.3=py27_nomkl_0
-- openblas=0.2.19=0
-- openssl=1.0.2k=0
-- pandas=0.19.2=np111py27_1
-- pcre=8.39=1
-- pillow=4.0.0=py27_0
-- pip=9.0.1=py27_1
-- pixman=0.34.0=0
-- py=1.4.31=py27_0
-- pycairo=1.10.0=py27_0
-- pyparsing=2.1.4=py27_0
-- pyqt=5.6.0=py27_2
-- pytest
-- pytest-mock=1.5.0=py27_0
-- python=2.7.11=0
-- python-dateutil=2.6.0=py27_0
-- pytz=2016.10=py27_0
-- qt=5.6.2=3
-- readline=6.2=2
-- requests=2.12.4=py27_0
-- scikit-image=0.12.3=np111py27_1
-- scipy=0.18.1=np111py27_nomkl_1
-- setuptools=27.2.0=py27_0
-- sip=4.18=py27_0
-- six=1.10.0=py27_0
-- sqlalchemy=1.1.5=py27_0
-- sqlite=3.13.0=0
-- suds-jurko=0.6=py27_2
-- tk=8.5.18=0
-- wheel=0.29.0=py27_0
-- xz=5.2.2=1
-- zlib=1.2.8=3
-- pip:
-    - pytest-astropy
-=======
   - asn1crypto=0.22.0=py27_0
   - astropy=2.0.4=py27_0
   - attrs=17.4.0=py_0
@@ -192,4 +117,4 @@
     - pytest-doctestplus==0.1.2
     - pytest-openfiles==0.2.0
     - pytest-remotedata==0.2.0
->>>>>>> 5bdd5f74
+    - drms