import numpy as np
import pytest

import astropy.units as u
from astropy.tests.helper import quantity_allclose, assert_quantity_allclose
from astropy.coordinates import (SkyCoord, get_body_barycentric, HeliocentricTrueEcliptic, Angle,
                                 ConvertError)
from astropy.time import Time

from sunpy.coordinates import (Helioprojective, HeliographicStonyhurst,
                               HeliographicCarrington, Heliocentric,
                               get_sun_L0, get_earth)
from sunpy.time import parse_time


def test_hcc_to_hgs():
    '''
    Check that a coordinate pointing to the observer in Heliocentric
    coordinates maps to the lattitude/longitude of the observer in
    HeliographicStonyhurst coordinates.
    '''
    lat = 10 * u.deg
    lon = 20 * u.deg
    observer = HeliographicStonyhurst(lat=lat, lon=lon)
    hcc_in = Heliocentric(x=0*u.km, y=0*u.km, z=1*u.km, observer=observer)
    hgs_out = hcc_in.transform_to(HeliographicStonyhurst)

    assert_quantity_allclose(hgs_out.lat, lat)
    assert_quantity_allclose(hgs_out.lon, lon)


def test_hpc_hpc():
    # Use some unphysical values for solar parameters for testing, to make it
    # easier to calculate expected results.
    rsun = 1*u.m
    D0 = 1*u.km
    L0 = 1*u.deg
    observer_in = HeliographicStonyhurst(lat=0*u.deg, lon=0*u.deg, radius=D0)
    observer_out = HeliographicStonyhurst(lat=0*u.deg, lon=L0, radius=D0)

    hpc_in = Helioprojective(0*u.arcsec, 0*u.arcsec, rsun=rsun, observer=observer_in)
    hpc_out = Helioprojective(observer=observer_out, rsun=rsun)

    hpc_new = hpc_in.transform_to(hpc_out)

    assert hpc_new.observer == hpc_out.observer

    # Calculate the distance subtended by an angle of L0 from the centre of the
    # Sun.
    dd = -1 * rsun * np.tan(L0)
    # Calculate the angle corresponding to that distance as seen by the new
    # observer.
    theta = np.arctan2(dd, (D0 - rsun))

    assert quantity_allclose(theta, hpc_new.Tx, rtol=1e-3)


def test_hpc_hpc_sc():
    # Use some unphysical values for solar parameters for testing, to make it
    # easier to calculate expected results.
    rsun = 1*u.m
    D0 = 1*u.km
    L0 = 1*u.deg
    observer_in = HeliographicStonyhurst(lat=0*u.deg, lon=0*u.deg, radius=D0)
    observer_out = HeliographicStonyhurst(lat=0*u.deg, lon=L0, radius=D0)

    sc_in = SkyCoord(0*u.arcsec, 0*u.arcsec, rsun=rsun, observer=observer_in,
                     frame='helioprojective')
    hpc_out = Helioprojective(observer=observer_out, rsun=rsun)

    hpc_new = sc_in.transform_to(hpc_out)

    assert hpc_new.observer.lat == hpc_out.observer.lat
    assert hpc_new.observer.lon == hpc_out.observer.lon
    assert hpc_new.observer.radius == hpc_out.observer.radius


def test_hpc_hpc_null():
<<<<<<< HEAD
    obstime = "2011-01-01"
    hpc_in = Helioprojective(0*u.arcsec, 0*u.arcsec, obstime=obstime)
    hpc_out = Helioprojective(obstime=obstime)
=======
    hpc_in = Helioprojective(0*u.arcsec, 0*u.arcsec)
    hpc_out = Helioprojective()
>>>>>>> 1e4995a4

    hpc_new = hpc_in.transform_to(hpc_out)

    assert hpc_new is not hpc_in
    assert quantity_allclose(hpc_new.Tx, hpc_in.Tx)
    assert quantity_allclose(hpc_new.Ty, hpc_in.Ty)
    assert hpc_out.observer == hpc_new.observer


def test_hcrs_hgs():
    # Get the current Earth location in HCRS
    now = Time(parse_time('now'))
    earth_hcrs = SkyCoord(get_body_barycentric('earth', now), frame='icrs', obstime=now).hcrs

    # Convert from HCRS to HGS
    earth_hgs = earth_hcrs.transform_to(HeliographicStonyhurst)

    # The HGS longitude of the Earth should be zero within numerical error
    assert quantity_allclose(earth_hgs.lon, 0*u.deg, atol=1e-12*u.deg)

    # The HGS latitude and radius should be within valid ranges
    assert quantity_allclose(earth_hgs.lat, 0*u.deg, atol=7.3*u.deg)
    assert quantity_allclose(earth_hgs.radius, 1*u.AU, atol=0.017*u.AU)


def test_hcrs_hgs_array_obstime():
    # Get the Earth location in HCRS at two times
    times = Time(['2017-01-01', '2017-06-01'])
    earth_hcrs = SkyCoord(get_body_barycentric('earth', times), frame='icrs', obstime=times).hcrs

    # Transform each time in separate calls (uses scalar obstime)
    earth_hgs_0 = earth_hcrs[0].transform_to(HeliographicStonyhurst)
    earth_hgs_1 = earth_hcrs[1].transform_to(HeliographicStonyhurst)

    # Transform both times in one call (uses array obstime)
    earth_hgs = earth_hcrs.transform_to(HeliographicStonyhurst)

    # Confirm that the two approaches produce the same results
    assert quantity_allclose(earth_hgs_0.lon, earth_hgs[0].lon, atol=1e-12*u.deg)
    assert quantity_allclose(earth_hgs_0.lat, earth_hgs[0].lat, rtol=1e-10)
    assert quantity_allclose(earth_hgs_0.radius, earth_hgs[0].radius, rtol=1e-10)
    assert quantity_allclose(earth_hgs_1.lon, earth_hgs[1].lon, atol=1e-12*u.deg)
    assert quantity_allclose(earth_hgs_1.lat, earth_hgs[1].lat, rtol=1e-10)
    assert quantity_allclose(earth_hgs_1.radius, earth_hgs[1].radius, rtol=1e-10)


def test_hgs_hcrs():
    # This test checks the HGS->HCRS transformation by transforming from HGS to
    # HeliocentricTrueEcliptic (HTE).  It will fail if there are errors in Astropy's
    # HCRS->ICRS or ICRS->HTE transformations.

    # Use published HGS coordinates in the Astronomical Almanac (2013), pages C6-C7
    obstime = Time('2013-01-28')
    earth_hgs = SkyCoord(0*u.deg, -5.73*u.deg, 0.9848139*u.AU, frame=HeliographicStonyhurst,
                         obstime=obstime)

    # Transform to HTE at observation-time equinox
    earth_hte = earth_hgs.transform_to(HeliocentricTrueEcliptic(equinox=obstime))

    # Validate against published values from the Astronomical Almanac (2013), page C6 per page E2
    # The dominant source of inaccuracy is the limited precision of the published B0 used above
    assert quantity_allclose(earth_hte.lon, Angle('308d13m30.51s') - 180*u.deg, atol=5*u.arcsec)
    assert quantity_allclose(earth_hte.lat, -Angle('-0.27s'), atol=10*u.arcsec)
    assert quantity_allclose(earth_hte.distance, 0.9848139*u.AU, atol=5e-7*u.AU)


def test_hgs_hgc_roundtrip():
    obstime = "2011-01-01"

    hgsin = HeliographicStonyhurst(lat=0*u.deg, lon=0*u.deg, obstime=obstime)
    hgcout = hgsin.transform_to(HeliographicCarrington(obstime=obstime))

    assert_quantity_allclose(hgsin.lat, hgcout.lat)
    assert_quantity_allclose(hgcout.lon, get_sun_L0(obstime))

    hgsout = hgcout.transform_to(HeliographicStonyhurst(obstime=obstime))

    assert_quantity_allclose(hgsout.lat, hgsin.lat)
    assert_quantity_allclose(hgsout.lon, hgsin.lon)


def test_hgs_cartesian_rep_to_hpc():
    # This test checks transformation HGS->HPC when the coordinate is in a Cartesian
    # representation and that it is the same as a transformation from an HGS frame with a
    # spherical representation

    obstime = "2011-01-01"
    hgscoord_cart = SkyCoord(x=1*u.km, y=0.*u.km, z=0.*u.km,
                             frame=HeliographicStonyhurst(obstime=obstime),
                             representation_type='cartesian')
    hgscoord_sph = hgscoord_cart.copy()
    hgscoord_sph.representation = 'spherical'
    hpccoord_cart = hgscoord_cart.transform_to(Helioprojective(obstime=obstime))
    hpccoord_sph = hgscoord_sph.transform_to(Helioprojective(obstime=obstime))
    assert_quantity_allclose(hpccoord_cart.Tx, hpccoord_sph.Tx)
    assert_quantity_allclose(hpccoord_cart.Ty, hpccoord_sph.Ty)
    assert_quantity_allclose(hpccoord_cart.distance, hpccoord_sph.distance)


def test_hgs_cartesian_rep_to_hcc():
    # This test checks transformation HGS->HCC when the coordinate is in a Cartesian
    # representation and that it is the same as a transformation from an HGS frame with a
    # spherical representation

    obstime = "2011-01-01"
    hgscoord_cart = SkyCoord(x=1*u.km, y=0.*u.km, z=0.*u.km,
                             frame=HeliographicStonyhurst(obstime=obstime),
                             representation_type='cartesian')
    hgscoord_sph = hgscoord_cart.copy()
    hgscoord_sph.representation = 'spherical'
    hcccoord_cart = hgscoord_cart.transform_to(Heliocentric(obstime=obstime))
    hcccoord_sph = hgscoord_sph.transform_to(Heliocentric(obstime=obstime))
    assert_quantity_allclose(hcccoord_cart.x, hcccoord_sph.x)
    assert_quantity_allclose(hcccoord_cart.y, hcccoord_sph.y)
    assert_quantity_allclose(hcccoord_cart.z, hcccoord_sph.z)


def test_hgs_cartesian_rep_to_hgc():
    # This test checks transformation HGS->HCC when the coordinate is in a Cartesian
    # representation and that it is the same as a transformation from an HGS frame with a
    # spherical representation

    obstime = "2011-01-01"
    hgscoord_cart = SkyCoord(x=1*u.km, y=0.*u.km, z=0.*u.km,
                             frame=HeliographicStonyhurst(obstime=obstime),
                             representation_type='cartesian')
    hgscoord_sph = hgscoord_cart.copy()
    hgscoord_sph.representation = 'spherical'
    # HGC
    hgccoord_cart = hgscoord_cart.transform_to(HeliographicCarrington(obstime=obstime))
    hgccoord_sph = hgscoord_sph.transform_to(HeliographicCarrington(obstime=obstime))
    assert_quantity_allclose(hgccoord_cart.lat, hgccoord_sph.lat)
    assert_quantity_allclose(hgccoord_cart.lon, hgccoord_sph.lon)
    assert_quantity_allclose(hgccoord_cart.radius, hgccoord_sph.radius)


def test_hcc_to_hpc_different_observer():
    # This test checks transformation HCC->HPC in the case where the HCC and HPC frames are
    # defined by different observers.
<<<<<<< HEAD
    # NOTE: This test is currently expected to fail because the HCC<->HPC transformation does
    # not account for observer location. It will be updated once this is fixed.
=======

>>>>>>> 1e4995a4
    rsun = 1*u.m
    D0 = 1*u.km
    L0 = 1*u.deg
    observer_1 = HeliographicStonyhurst(lat=0*u.deg, lon=0*u.deg, radius=D0)
    observer_2 = HeliographicStonyhurst(lat=0*u.deg, lon=L0, radius=D0)
    hcc_frame = Heliocentric(observer=observer_1)
    hpc_frame = Helioprojective(observer=observer_2)
    hcccoord = SkyCoord(x=rsun, y=rsun, z=rsun, frame=hcc_frame)
<<<<<<< HEAD
    with pytest.raises(ConvertError):
        hcccoord.transform_to(hpc_frame)
=======
    hpccoord_out = hcccoord.transform_to(hpc_frame)
    hpccoord_expected = hcccoord.transform_to(HeliographicStonyhurst).transform_to(hpc_frame)
    assert_quantity_allclose(hpccoord_out.Tx, hpccoord_expected.Tx)
    assert_quantity_allclose(hpccoord_out.Ty, hpccoord_expected.Ty)
    assert_quantity_allclose(hpccoord_out.distance, hpccoord_expected.distance)
>>>>>>> 1e4995a4


def test_hpc_to_hcc_different_observer():
    # This test checks transformation HPC->HCC in the case where the HCC and HPC frames are
    # defined by different observers.
<<<<<<< HEAD
    # NOTE: This test is currently expected to fail because the HCC<->HPC transformation does
    # not account for observer location. It will be updated once this is fixed.
=======

    rsun = 1*u.m
>>>>>>> 1e4995a4
    D0 = 1*u.km
    L0 = 1*u.deg
    observer_1 = HeliographicStonyhurst(lat=0*u.deg, lon=0*u.deg, radius=D0)
    observer_2 = HeliographicStonyhurst(lat=0*u.deg, lon=L0, radius=D0)
    hcc_frame = Heliocentric(observer=observer_1)
<<<<<<< HEAD
    hpc_frame = Helioprojective(observer=observer_2)
    hpccoord = SkyCoord(Tx=0*u.arcsec, Ty=0*u.arcsec, frame=hpc_frame)
    with pytest.raises(ConvertError):
        hpccoord.transform_to(hcc_frame)
=======
    hpc_frame = Helioprojective(observer=observer_2, rsun=rsun)
    hpccoord = SkyCoord(Tx=0*u.arcsec, Ty=0*u.arcsec, frame=hpc_frame)
    hcccoord_out = hpccoord.transform_to(hcc_frame)
    hcccoord_expected = hpccoord.transform_to(HeliographicStonyhurst).transform_to(hcc_frame)
    assert_quantity_allclose(hcccoord_out.x, hcccoord_expected.x)
    assert_quantity_allclose(hcccoord_out.y, hcccoord_expected.y)
    assert_quantity_allclose(hcccoord_out.z, hcccoord_expected.z)


def test_hcc_to_hpc_same_observer():
    # This test checks transformation HCC->HPC in the case of same observer

    rsun = 1*u.m
    D0 = 1*u.km
    observer = HeliographicStonyhurst(lat=0*u.deg, lon=0*u.deg, radius=D0)
    hcc_frame = Heliocentric(observer=observer)
    hpc_frame = Helioprojective(observer=observer, rsun=rsun)
    hcccoord = SkyCoord(x=rsun, y=rsun, z=rsun, frame=hcc_frame)
    hpccoord_out = hcccoord.transform_to(hpc_frame)
    hpccoord_expected = hcccoord.transform_to(HeliographicStonyhurst).transform_to(hpc_frame)
    assert_quantity_allclose(hpccoord_out.Tx, hpccoord_expected.Tx)
    assert_quantity_allclose(hpccoord_out.Ty, hpccoord_expected.Ty)
    assert_quantity_allclose(hpccoord_out.distance, hpccoord_expected.distance)


def test_hpc_to_hcc_same_observer():
    # This test checks transformation HPC->HCC in the case of same observer

    rsun = 1*u.m
    D0 = 1 * u.km
    observer = HeliographicStonyhurst(lat=0 * u.deg, lon=0 * u.deg, radius=D0)
    hcc_frame = Heliocentric(observer=observer)
    hpc_frame = Helioprojective(observer=observer, rsun=rsun)
    hpccoord = SkyCoord(Tx=0 * u.arcsec, Ty=0 * u.arcsec, frame=hpc_frame)
    hcccoord_out = hpccoord.transform_to(hcc_frame)
    hcccoord_expected = hpccoord.transform_to(HeliographicStonyhurst).transform_to(hcc_frame)
    assert_quantity_allclose(hcccoord_out.x, hcccoord_expected.x)
    assert_quantity_allclose(hcccoord_out.y, hcccoord_expected.y)
    assert_quantity_allclose(hcccoord_out.z, hcccoord_expected.z)
>>>>>>> 1e4995a4
<|MERGE_RESOLUTION|>--- conflicted
+++ resolved
@@ -76,14 +76,8 @@
 
 
 def test_hpc_hpc_null():
-<<<<<<< HEAD
-    obstime = "2011-01-01"
-    hpc_in = Helioprojective(0*u.arcsec, 0*u.arcsec, obstime=obstime)
-    hpc_out = Helioprojective(obstime=obstime)
-=======
     hpc_in = Helioprojective(0*u.arcsec, 0*u.arcsec)
     hpc_out = Helioprojective()
->>>>>>> 1e4995a4
 
     hpc_new = hpc_in.transform_to(hpc_out)
 
@@ -223,12 +217,7 @@
 def test_hcc_to_hpc_different_observer():
     # This test checks transformation HCC->HPC in the case where the HCC and HPC frames are
     # defined by different observers.
-<<<<<<< HEAD
-    # NOTE: This test is currently expected to fail because the HCC<->HPC transformation does
-    # not account for observer location. It will be updated once this is fixed.
-=======
-
->>>>>>> 1e4995a4
+
     rsun = 1*u.m
     D0 = 1*u.km
     L0 = 1*u.deg
@@ -237,39 +226,23 @@
     hcc_frame = Heliocentric(observer=observer_1)
     hpc_frame = Helioprojective(observer=observer_2)
     hcccoord = SkyCoord(x=rsun, y=rsun, z=rsun, frame=hcc_frame)
-<<<<<<< HEAD
-    with pytest.raises(ConvertError):
-        hcccoord.transform_to(hpc_frame)
-=======
     hpccoord_out = hcccoord.transform_to(hpc_frame)
     hpccoord_expected = hcccoord.transform_to(HeliographicStonyhurst).transform_to(hpc_frame)
     assert_quantity_allclose(hpccoord_out.Tx, hpccoord_expected.Tx)
     assert_quantity_allclose(hpccoord_out.Ty, hpccoord_expected.Ty)
     assert_quantity_allclose(hpccoord_out.distance, hpccoord_expected.distance)
->>>>>>> 1e4995a4
 
 
 def test_hpc_to_hcc_different_observer():
     # This test checks transformation HPC->HCC in the case where the HCC and HPC frames are
     # defined by different observers.
-<<<<<<< HEAD
-    # NOTE: This test is currently expected to fail because the HCC<->HPC transformation does
-    # not account for observer location. It will be updated once this is fixed.
-=======
-
-    rsun = 1*u.m
->>>>>>> 1e4995a4
+
+    rsun = 1*u.m
     D0 = 1*u.km
     L0 = 1*u.deg
     observer_1 = HeliographicStonyhurst(lat=0*u.deg, lon=0*u.deg, radius=D0)
     observer_2 = HeliographicStonyhurst(lat=0*u.deg, lon=L0, radius=D0)
     hcc_frame = Heliocentric(observer=observer_1)
-<<<<<<< HEAD
-    hpc_frame = Helioprojective(observer=observer_2)
-    hpccoord = SkyCoord(Tx=0*u.arcsec, Ty=0*u.arcsec, frame=hpc_frame)
-    with pytest.raises(ConvertError):
-        hpccoord.transform_to(hcc_frame)
-=======
     hpc_frame = Helioprojective(observer=observer_2, rsun=rsun)
     hpccoord = SkyCoord(Tx=0*u.arcsec, Ty=0*u.arcsec, frame=hpc_frame)
     hcccoord_out = hpccoord.transform_to(hcc_frame)
@@ -308,5 +281,4 @@
     hcccoord_expected = hpccoord.transform_to(HeliographicStonyhurst).transform_to(hcc_frame)
     assert_quantity_allclose(hcccoord_out.x, hcccoord_expected.x)
     assert_quantity_allclose(hcccoord_out.y, hcccoord_expected.y)
-    assert_quantity_allclose(hcccoord_out.z, hcccoord_expected.z)
->>>>>>> 1e4995a4
+    assert_quantity_allclose(hcccoord_out.z, hcccoord_expected.z)