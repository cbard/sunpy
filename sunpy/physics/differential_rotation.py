--- conflicted
+++ resolved
@@ -5,12 +5,8 @@
 import numpy as np
 
 from astropy import units as u
-<<<<<<< HEAD
-from astropy.coordinates import SkyCoord, Longitude
-=======
 from astropy.time import TimeDelta
 from astropy.coordinates import SkyCoord, Longitude, BaseCoordinateFrame, get_body
->>>>>>> 1e4995a4
 
 from sunpy.time import parse_time
 from sunpy.coordinates import HeliographicStonyhurst, frames
@@ -137,24 +133,6 @@
 
     Example
     -------
-<<<<<<< HEAD
-    >>> import astropy.units as u
-    >>> from astropy.time import Time
-    >>> from astropy.coordinates import SkyCoord
-    >>> from sunpy.coordinates import frames
-    >>> from sunpy.physics.differential_rotation import solar_rotate_coordinate
-    >>> from sunpy.coordinates.ephemeris import get_earth
-    >>> t1 = '2010-09-10 12:34:56'  # time of the input coordinate
-    >>> observer_t1 = get_earth(t1)  # assume the observer at time t1 is at Earth
-    >>> c = SkyCoord(-570*u.arcsec, 120*u.arcsec, obstime=t1, observer=observer_t1, frame=frames.Helioprojective)
-    >>> t2 = '2010-09-10 13:34:56'  # time we want to rotate to
-    >>> new_observer = get_earth(t2)  # assume the observer at time t2 is at Earth
-    >>> solar_rotate_coordinate(c, new_observer)
-    <SkyCoord (Helioprojective: obstime=2010-09-10 13:34:56, rsun=695508.0 km, observer=<HeliographicStonyhurst Coordinate (obstime=2010-09-10 12:34:56): (lon, lat, radius) in (deg, deg, AU)
-    (0., 7.24839198, 1.0069653)>): (Tx, Ty, distance) in (arcsec, arcsec, km)
-    (-562.89877818, 119.3152842, 1.50085078e+08)>
-    """
-=======
 
     """
     # Check the input and create the new observer
@@ -185,14 +163,9 @@
     # The keyword "frame_time" must be explicitly set to "sidereal"
     # when using this function.
     diff_rot_kwargs.update({"frame_time": "sidereal"})
->>>>>>> 1e4995a4
 
     # Calculate the interval between the start and end time
-<<<<<<< HEAD
-    interval = (new_observer.obstime - coordinate.obstime).to(u.s)
-=======
     interval = new_observer.obstime - coordinate.obstime
->>>>>>> 1e4995a4
 
     # Compute Stonyhurst Heliographic co-ordinates - returns (longitude,
     # latitude). Points off the limb are returned as nan.
@@ -372,11 +345,7 @@
 
     if submap:
         # Put the reference pixel at (0, 0)
-<<<<<<< HEAD
-        out_meta['crpix1'] = 0
-=======
         out_meta['crpix1'] = 0  # a proper calculation of crpix1 and crpix2 is required
->>>>>>> 1e4995a4
         out_meta['crpix2'] = 0
 
         # Calculate where the center of the field of view is
