--- conflicted
+++ resolved
@@ -25,17 +25,10 @@
 a Map from one of the supported data products is with the `~sunpy.map.map()` function from the `~sunpy.map` submodule.
 `~sunpy.map.map()` takes either a filename, a list of filenames or a data array and header. We can test map with:
 
-<<<<<<< HEAD
-.. plot::
-    :include-source:
-
-=======
-`Map()` takes either a filename, a list of filenames or a data array and header pair. We can test map with
-
-.. plot::
-    :include-source:
-    
->>>>>>> 6a4ff337
+
+.. plot::
+    :include-source:
+ 
     import sunpy.data.sample
     import sunpy.map
     aia = sunpy.map.Map(sunpy.data.sample.AIA_171_IMAGE)
@@ -55,11 +48,7 @@
 
 .. plot::
     :include-source:
-<<<<<<< HEAD
-
-=======
-    
->>>>>>> 6a4ff337
+
     import sunpy.data.sample
     from sunpy.lightcurve import LightCurve
     times = np.arange(1000) * 2.0
