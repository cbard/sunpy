--- conflicted
+++ resolved
@@ -15,16 +15,13 @@
   between GOES flux to GOES class numbers (e.g. X12, M3.4).
 * Removed old sunpy.util.goes_flare_class()
 * Bug fix for rhessi summary light curve values.
-<<<<<<< HEAD
 * Map superpixel method now respects maps that have masks.
 * Map superpixel method now accepts numpy functions as an argument, or any user-defined
   function.
 * Map superpixel method no longer has the restriction that the number of original pixels
   in the x (or y) side of the superpixel exactly divides the number of original
   pixels in the x (or y) side of the original map data.
-=======
 * `sunpy.physics.transforms` has been deprecated and the code moved into `sunpy.physics`.
->>>>>>> 67246f50
 
 0.6.0
 -----
